--- conflicted
+++ resolved
@@ -46,6 +46,7 @@
 
             ComputedVersion = other.ComputedVersion;
             FilePath = other.FilePath;
+            TagHelpers = other.TagHelpers;
             WorkspaceProject = other.WorkspaceProject;
 
             Version = other.Version.GetNewerVersion();
@@ -66,15 +67,10 @@
             WorkspaceProject = workspaceProject;
 
             ComputedVersion = other.ComputedVersion;
-<<<<<<< HEAD
-            Configuration = other.Configuration;
-            TagHelpers = other.TagHelpers;
-=======
             FilePath = other.FilePath;
             HostProject = other.HostProject;
 
             Version = other.Version.GetNewerVersion();
->>>>>>> 92c511b2
         }
 
         private DefaultProjectSnapshot(ProjectSnapshotUpdateContext update, DefaultProjectSnapshot other)
@@ -91,18 +87,13 @@
 
             ComputedVersion = update.Version;
 
-<<<<<<< HEAD
-            ComputedVersion = update.UnderlyingProject.Version;
-            Configuration = update.Configuration;
-            TagHelpers = update.TagHelpers ?? Array.Empty<TagHelperDescriptor>();
-=======
             FilePath = other.FilePath;
             HostProject = other.HostProject;
+            TagHelpers = update.TagHelpers ?? Array.Empty<TagHelperDescriptor>();
             WorkspaceProject = other.WorkspaceProject;
 
             // This doesn't represent a new version of the underlying data. Keep the same version.
             Version = other.Version;
->>>>>>> 92c511b2
         }
 
         public override RazorConfiguration Configuration => HostProject.Configuration;
@@ -174,9 +165,7 @@
                 throw new ArgumentNullException(nameof(original));
             }
 
-            // We don't have any computed state right now, so treat all background updates as
-            // significant.
-            return !object.Equals(ComputedVersion, original.ComputedVersion);
+            return !object.Equals(Configuration, original.Configuration);
         }
 
         public bool HaveTagHelpersChanged(ProjectSnapshot original)
